import numpy as np
from numba import njit, objmode
from numba.experimental import jitclass
from numba import int64, float64, int64, float64
from scipy import interpolate
import matplotlib.pyplot as plt
from splineop.costs import *
from timeit import default_timer as timer
from sklearn.linear_model import LinearRegression


splineop_spec_Pen = [("cost", costPenalized.class_type.instance_type)]


@jitclass(splineop_spec_Pen)
class splineOPPenalized(object):
    """A class that allows to solve the splineOP poblem with penalization.

    Methods:
    __init__
    fit
    predict
    backtrack_solution
    """

    n_points: int64
    n_states: int64
    states: float64[:, :, :]
    initial_speeds: float64[:, :]
    bkps: float64[:]
    knots: float64[:]
    state_idx_sequence: int64[:]
    time_path_mat: int64[:, :]
    soc: float64[:, :]
    state_path_mat: int64[:, :]
    speed_path_mat: float64[:, :, :]
    execution_time: float64
    t_start: float64
    ndims: int64

    def __init__(self, cost_fn):
        """Constructor for the class.

        Arguments:
        cost_fn (splineop.costs.costConstrained)

        """
        self.cost = cost_fn

    def fit(
        self,
        signal: np.ndarray,
        states: np.ndarray,
        initial_speeds: np.ndarray,
        sample_size: int = 0 ,
        normalized: bool = True,
    ):
        """
        Stores the attributes  and computes the sums needed
        for solving each error in O(1).
        
        Arguments:
        signal ((N,D)-numpy.ndarray): The input signal. N is the number of observations, D their dimensionality.
        states ((N+1, M, D)numpy.ndarray): The states of the system. M is the number of states. 
                N+1 because of the extra point at the end when computing continuity. 
        initial_speeds ((L, D)numpy.ndarray): The initial speeds of the system. L is the number of speeds. D their dimensionality.
        normalized (bool): (Deprecated, but need to completely remove) Whether the data is normalized. 
        
        Important notice:
            Dimensions must be respected in order for the code to work. This is
            becomes important when working with 1-dimensional signals, care should
            be taken so that the shape is (n_samples, 1) and _NOT_ (n_samples, ). 
        """
        
        self.n_points = signal.shape[0]
        self.n_states = states.shape[1]
        self.states = states  # np.array([_ for _ in set(states)], dtype=np.float64)
        self.initial_speeds = initial_speeds  # np.array([_ for _ in set(initial_speeds)], dtype=np.float64)
        if sample_size <= 0:
            sample_size = self.n_points
        self.cost.fit(signal, states, initial_speeds, sample_size, normalized)
        self.ndims = signal.shape[1]

    def predict(self, penalty: float) -> None:
        """
        Computes the cost of solving the SplineOP problem with a given penalty.

        Arguments
        penalty (float): The penalty term. Bigger penalties generate less change points.
        
        In the code *end* index is excluded. Is a "forward looking" polynomial point.
        It kind of refers to "here's the tip of the polynomial". 
        So, if we are talking about a polynomial that begins at index 0,
        having end=10 means "you have seen 10 points, [0,1,..,9] and the tip of the polynomial
        is at position "almost" 10.
        So there are 10 unit-segments, 10 observed points. 
        If now mid=1, we observed [1,...,9], the tip is in position 10.
        We have observed 10-1 = 9 points and have also 9 unit intervals. 
        This is the reason why the states have an "extra time dimension" so that we can
        "see" all the signal, and place the tip of the polynomial at the end of the last unit-segment. 

        The non-inclusion of the point indexed by [end] is managed inside the 
        <Cost> class methods.  
        """
        # Case with change points

        self.soc = np.empty(shape=(self.n_points + 1, self.n_states), dtype=np.float64)
        self.soc[0, :] = float(0)
        self.time_path_mat = np.empty(
            shape=(self.n_points + 1, self.n_states), dtype=np.int64
        )
        self.state_path_mat = np.empty(
            shape=(self.n_points + 1, self.n_states), dtype=np.int64
        )
        self.speed_path_mat = np.empty(
            shape=(self.n_points + 1, self.n_states, self.ndims), dtype=np.float64
        )
        with objmode(t_start="float64"):
            t_start = timer()
        for end in range(1, self.n_points + 1):
            # [end] index will take last value [n_points]\
            # which is NOT in [signal], but in [states]
            for p_end_idx in range(self.n_states):
                (
                    self.soc[end, p_end_idx],
                    self.speed_path_mat[end, p_end_idx],
                    self.state_path_mat[end, p_end_idx],
                    self.time_path_mat[end, p_end_idx],
                    opt_start_speed,  # Possibly need to check this.
                ) = self.cost.compute_optimal_cost(
                    end=end,
                    p_end_idx=p_end_idx,
                    speed_matrix=self.speed_path_mat,
                    initial_speeds=self.initial_speeds,
                    soc=self.soc,
                    penalty=penalty,
                )
                # Save the optimal starting speed to avoid future calculations
                # Proabbly should just remove this to avoid the IF evaluation T*N times ¯\(o.o)/¯
                if self.time_path_mat[end, p_end_idx] == 0:
                    self.speed_path_mat[0, self.state_path_mat[end, p_end_idx]] = (
                        opt_start_speed
                    )
            
        with objmode(t_end="float64"):
            t_end = timer()
        self.execution_time = t_end - t_start
        return self.backtrack_solution()

    def backtrack_solution(self) -> tuple[np.ndarray, np.ndarray]:
        """Finds the state and time sequence that optimizes the splineOP problem."""
        bkps = np.empty(shape=0, dtype=np.float64)
        state_idx_sequence = np.array([int(np.argmin(self.soc[-1]))], dtype=np.int64)
        t = self.soc.shape[0] - 1
        while t > 0:
            bkps = np.append(bkps, t)
            state_idx_sequence = np.hstack(
                (
                    np.array(
                        [self.state_path_mat[t, state_idx_sequence[0]]], dtype=np.int64
                    ),
                    state_idx_sequence,
                )
            )
            t = self.time_path_mat[t, state_idx_sequence[1]]

        bkps = np.flip(bkps)
        bkps = np.hstack((np.array([0], dtype=np.int64), bkps))
        # Include extremes so that we can reconstruct a scipy.interpolate.Polynomial
        # Directly from this attribute
        self.knots = bkps
        # "Real" changepoints are the ones that are useful for the user
        # Exlucding endpoints
        self.bkps = bkps[1:-1]
        self.state_idx_sequence = state_idx_sequence

        # if self.cost.normalized:
        #    self.bkps = self.bkps / self.n_points
        #    real_bkps = real_bkps / self.n_points


splineop_spec_Constrained = [("cost", costConstrained.class_type.instance_type)]
@jitclass(splineop_spec_Constrained)
class splineOPConstrained(object):
    """A class that allows to solve the splineOP problem with a fixed number of breaks.

    Methods:
    __init__
    fit
    predict
    backtrack_solution
    backtrack_specific
    """

    n_points: int64
    n_states: int64
    states: float64[:, :, :]
    initial_speeds: float64[:, :]
    bkps: int64[:]
    knots: int64[:]
    state_idx_sequence: int64[:]
    time_path_mat: int64[:, :, :]
    soc: float64[:, :, :]
    state_path_mat: int64[:, :, :]
    speed_path_mat: float64[:, :, :, :]
    execution_time: float64
    execution_time_k: float64[:]
    ndims: int64

    def __init__(self, cost_fn):
        """Constructor for the class.

        Arguments:
        cost_fn (splineop.costs.costConstrained)

        """
        self.cost = cost_fn

    def fit(
        self,
        signal: np.ndarray,
        states: np.ndarray,
        initial_speeds: np.ndarray,
        sample_size: int = 0,
        normalized: bool = True,
    ):
        """
        Stores the attributes  and computes the sums needed
        for solving each error in O(1).

        Arguments:
        signal ((N,D)-numpy.ndarray): The input signal. N is the number of observations, D their dimensionality.
        states ((N+1, M, D)numpy.ndarray): The states of the system. M is the number of states. 
                N+1 because of the extra point at the end when computing continuity. 
        initial_speeds ((L, D)numpy.ndarray): The initial speeds of the system. L is the number of speeds. D their dimensionality.
        normalized (bool): (Deprecated, but need to completely remove) Whether the data is normalized. 
        
        Important notice:
            Dimensions must be respected in order for the code to work. This is
            becomes important when working with 1-dimensional signals, care should
            be taken so that the shape is (n_samples, 1) and _NOT_ (n_samples, ).
        """
        self.n_points = self.cost.signal.shape[0]
        
        self.n_states = states.shape[1]
        self.states = states  # np.array([_ for _ in set(states)], dtype=np.float64)
        self.initial_speeds = initial_speeds  # np.array([_ for _ in set(initial_speeds)], dtype=np.float64)
        if sample_size<=0:
            sample_size = self.n_points
        self.cost.fit(signal, states, initial_speeds, sample_size, normalized)
        self.ndims = signal.shape[1]

    def predict(self, K):
        """
        Compute the optimal partition for K change-points.

        Arguments:
        K (int): Number of changepoints desired by the user, implying K+1 segments.

        Internally we think the procedure in terms of nb of segments
        therefore we need dimension K+2 because we index 0 as a dummy
        and then have indexes 1 through K+1, representing the segments
        Since Python is index-0, we use dimension K+2
        That is: Over axis of K, 0 is dummy, 1 is 1 segments (no change),
        2 is 2 segments (1 change),...,K+1 is K+1 segments (K changes)

        The fist dimension of SOC is used as a dummy with all 0s
        The first dimensions of the others is a dummy never used
        but helps in terms of clarity with the indexing.
        """
        self.soc = np.ones(
            shape=(K + 2, self.n_points + 1, self.n_states), dtype=np.float64
        )
        self.soc = self.soc * np.inf
        self.soc[0] = float(0.0)  # Dummy
        self.soc[1] = np.inf  # Puts infinite weight to segments w/o change
        # to avoid having sthing like [0..2][3...T]
        # Avoiding a very short first segment for sure.
        self.time_path_mat = np.empty(
            shape=(K + 2, self.n_points + 1, self.n_states), dtype=np.int64
        )
        self.state_path_mat = np.empty(
            shape=(K + 2, self.n_points + 1, self.n_states), dtype=np.int64
        )
        self.speed_path_mat = np.empty(
            shape=(K + 2, self.n_points + 1, self.n_states, self.ndims),
            dtype=np.float64,
        )
        self.execution_time_k = np.zeros(shape=(K + 2), dtype=np.float64)

        for k in range(1, K + 2):  # nb of segments
            with objmode(t_start_k="float64"):
                t_start_k = timer()
            
            for end in range(k, self.n_points + 1):  # nb of points seen
                for p_end_idx in range(self.n_states):  # each state
                    (
                        self.soc[k, end, p_end_idx],
                        self.state_path_mat[k, end, p_end_idx],
                        self.time_path_mat[k, end, p_end_idx],
                        self.speed_path_mat[k, end, p_end_idx],
                    ) = self.cost.compute_optimal_cost(
                        end=end,
                        p_end_idx=p_end_idx,
                        speed_matrix=self.speed_path_mat[k - 1],
                        initial_speeds=self.initial_speeds,
                        soc=self.soc[k - 1],
                        k=k,
                    )
            with objmode(t_end_k="float64"):
                # Escape Numba one moment to register the time taken
                t_end_k = timer()
            self.execution_time_k[k] = t_end_k - t_start_k
        self.execution_time = np.sum(self.execution_time_k)
        self.backtrack_solution()

    def backtrack_solution(self) -> tuple[np.ndarray, np.ndarray]:
        """Finds the sequence of optimal time changes and their states, for the default K."""

        K = self.soc.shape[0]
        t = self.soc.shape[1] - 1
        bkps = np.array([t], dtype=np.int64)
        state_idx_sequence = np.array(
            [int(np.argmin(self.soc[K - 1, -1]))], dtype=np.int64
        )

        for k in range(K - 1, 0, -1):  # 0 is not included
            previous_cp = np.array(
                [self.time_path_mat[k, bkps[0], state_idx_sequence[0]]]
            )
            previous_state = np.array(
                [self.state_path_mat[k, bkps[0], state_idx_sequence[0]]]
            )

            bkps = np.concat((previous_cp, bkps))
            state_idx_sequence = np.concat((previous_state, state_idx_sequence))
        self.knots = bkps
        self.bkps = bkps[1:-1]
        self.state_idx_sequence = state_idx_sequence

    def backtrack_specific(self, K):
        """
        Finds the sequence of optimal time changes and states, for a given K < original K.

        Since for computing the original K we need to fill the matrices for all K,
        we can trace the solutions of lower number of segments from the same execution.
        """

        # K+2 is the last index over the K-axis
        assert K <= self.soc.shape[0] - 2
        K = K + 2  # I do +2 here, and -1 in the def of state_idx_seq below
        # so that the code is resembles more to the "normal" backtrack

        # Get the last time and last position
        t = self.soc.shape[1] - 1  # last item's index
        bkps = np.array([t], dtype=np.int64)
        state_idx_sequence = np.array(
            [int(np.argmin(self.soc[K - 1, -1]))], dtype=np.int64
        )
        # Iterate over the previous changes to get the time and state
        for k in range(K - 1, 0, -1):  # 0 is not included
            previous_cp = np.array(
                [self.time_path_mat[k, bkps[0], state_idx_sequence[0]]]
            )
            previous_state = np.array(
                [self.state_path_mat[k, bkps[0], state_idx_sequence[0]]]
            )

            bkps = np.concat((previous_cp, bkps))
            state_idx_sequence = np.concat((previous_state, state_idx_sequence))
        self.knots = bkps
        self.bkps = bkps[1:-1]
        self.state_idx_sequence = state_idx_sequence


def plot_pw_results(
    polynomial,
    model,
    show_predicted: bool = True,
    legend: bool = False,
    show_states: bool = False,
):
    """
    Plots the reconstructed pw-quadratic polynomial and the observed datapoints.
    Assumes that polynome is defined over [0,1].

    """

    N = len(model.cost.signal)
    xobs = np.arange(N) / (N - 1)

    xpred = np.linspace(0, 1, 500)
    ypred = polynomial(xpred)

    f, ax = plt.subplots()
    ax.scatter(xobs, model.cost.signal, label="Observations")
    ax.plot(xpred, ypred, label="Adjusted Polynomial", color="orange")
    if model.bkps is not None:
        idx = np.array(model.bkps, dtype=int) - 1
        ax.scatter(
            model.bkps / (N - 1),
            model.cost.signal[idx],
            c="red",
            label="True change-points",
        )

    if show_predicted:
        ymin = min(model.cost.signal)
        ymax = max(model.cost.signal)
        ax.vlines(
            x=polynomial.x,
            ymin=ymin,
            ymax=ymax,
            ls="--",
            lw=1,
            label="Predicted change-points",
        )
    if show_states is not None:
        # pstates = np.unique(poly(bkps/(N-1)))
        xmin = 0
        xmax = 1
        ax.hlines(
            y=show_states,
            xmin=xmin,
            xmax=xmax,
            ls="--",
            lw=0.5,
        )

    if legend:
        plt.legend()
    plt.show()



def generate_pw_quadratic(
    n_bkps: int = 5,
    n_points: int = 1000,
    normalized=True,
    random_state: int = None,
    delta: float = None,
    strategy: str = None,
) -> interpolate.PPoly:
    """
    Randomly generates a piecewise quadratic polynomial.

    Args:
        n_bkps (int): Number of change-points.
        n_points (int): Total points in the signal.
        normalized (bool) : If True, change-points are converted to [0,1].
        random_state (int) : Random seed for sampling the changes.
        delta (float): Minimum jump-size.
        strategy (string): 'exact' jumps of size 'delta', exactly. Others, not implemented yet.

    Returns:
        poly (scipy.interpolate.Polynomial) : Randomly generated polynomial over the interval [0,1] if normalized,
            or [0, n_points-1] if not normalized.

    A note on how to use in multiple tests
    ---------------------------------------
    If you're going to perform multiple tests with different n_points, you should
    first generate the polynomials with the coarsest one of all. In that manner, you ensure
    that the breakpoints that are sampled belong to all of the discretisations.
    For example, if I want to do experiences with 500, 1000 and 2000 points in [0,1]
    the polynomials should be generated with n_points = 500. This way, the change-points will
    belong to [0, 1/500, 2/500, ..., 499/500] all of which are also in the discretisation
    of [0,1] with 1k and 2k points. Adding more points to the same interval grabs the "middle points"
    and so we would end up with changes in places that are not part of our discretisation.
    """
    n_poly = n_bkps + 1

    if random_state is not None:
        np.random.seed(seed=random_state)
    else:
        np.random.seed(12)

    # Randomly sample breakpoints from the integer range
    x_breaks = draw_bkps(
        n_bkps=n_bkps,
        n_samples=n_points,
        normalized=normalized,
        random_state=random_state,
    )
    x_breaks = np.hstack((0, x_breaks))

    # Need to ensure that the chosen bkps are part of the discretisation.
    # Generate the discretization and get the closest point to the random breaks
    if normalized:
        coarse_x = np.linspace(start=0, stop=1, num=n_points, endpoint=False)
    else:
        coarse_x = np.linspace(start=0, stop=n_points, num=n_points, endpoint=False)
    break_idxs = np.argmin(
        np.abs(coarse_x.reshape((n_points, 1)) - x_breaks[1:-1].reshape((1, n_bkps))),
        axis=0,
    )
    x_breaks[1:-1] = coarse_x[break_idxs]

    # Start coefficient building
    coefficients = np.zeros((3, n_poly), dtype=float)

    # Initial conditions for the first piece
    coefficients[0, 0] = np.random.randint(-5, 5)
    coefficients[1, 0] = np.random.uniform(-5, 5)
    coefficients[2, 0] = np.random.uniform(-5, 5)
    poly = interpolate.PPoly(c=coefficients, x=x_breaks)

    a_i = coefficients[0, 0]
    for i in range(1, n_poly):
        # Previous segment endpoint
        x_curr = x_breaks[i]

        # Set the constant term for continuity
        c_i = poly(x_curr - 1e-7)

        # Set the linear term for smoothness (first derivative continuity)
        b_i = poly.derivative()(x_curr - 1e-7)

        # Set random quadratic term and avoid repetition
        # to ensure the nb of changes
        # sample with minimum jump size
        if delta:
            if strategy == "equal":
                jump_i = delta * np.random.choice(a=[-1, 1], size=[1], replace=True)[0]

            elif strategy == "geq":
                jump_i = np.random.uniform(low=-3 * delta, high=3 * delta)
                while np.abs(jump_i) < delta:
                    jump_i = np.random.uniform(low=-3 * delta, high=3 * delta)
            else:
                raise (Exception("Not implemented error"))
            a_i = a_i + jump_i
        else:
            a_i = np.random.randint(low=-5, high=5)
            # While loop to avoid repetition
            while a_i == coefficients[0, i - 1]:
                a_i = np.random.randint(low=-5, high=5)

        coefficients[:, i] = [a_i, b_i, c_i]
    final_poly = interpolate.PPoly(c=coefficients, x=x_breaks)
    return final_poly



def compute_speeds_from_observations(y
                                     , pcts=None
                                     , end_indexes=[3,5,8,13,21]):
    """
    Computes set of initial speeds from the observations. 

    Params:
    y (np.array) 1-dimensional array with the observations.
    pcts (list/1d-array) : % of the signal points to take into account
        for the linear regression. Pctgs expressed as integers.
    end_indexes(list/1d-array): List of indexes to use for the linear regression.
    
    Returns:
    speeds (np.array): Array with set of initial speeds. 

    Computes the set of initial speeds as the slope of a linear regression fitted
    over the first [pcts] percentages (or [idx] end_indexes) of points observed.     
    """
    ndims = y.shape[1]
    x = np.linspace(0, 1, len(y), False)

    if pcts is not None:
        nspeeds = len(pcts)
        speeds = np.empty((nspeeds,ndims))
        pct_to_ints = np.ceil(len(y) * np.array(pcts) / 100).astype(int)
        for idx, i in enumerate(pct_to_ints):
            lr = LinearRegression()
            lr.fit(X=x[:i].reshape(-1, 1), y=y[:i])
            speed = lr.coef_.T
            speeds[idx] = speed
    else:
        nspeeds = len(end_indexes)
        speeds = np.empty((nspeeds,ndims))
        for idx, i in enumerate(end_indexes):
            lr = LinearRegression()
            lr.fit(X=x[:i].reshape(-1, 1), y=y[:i])
            speed = lr.coef_.T
            speeds[idx] = speed
    return speeds


<<<<<<< HEAD
def state_generator(signal, n_states=5, pct=0.05, local=True):
    """
    Generates a grid of states around the observations.

    Parameters:
    signal (np.array) : Array of observations
    n_states (int) : Number of states to fit.
    pct (float) : Percentage of the value range to be taken to form the states-grid.

    Returns:
    states (np.NDarray) : (n_obs+1, n_states)-shaped array with the states for each observation.
    
    If the signal is 1-Dimensional, create points around each observation based on the amplitud
    of the observations. 
    "Local" hyperparam makes the states around the observed points.
    
    If the signal d-Dimensional, the states are taken to be each_side/2 points before and each_side/2 ahead
    of each observation. For the first/last few points, where this is not possible because you run out of signal,
    simply repeat the first (or last) n_states points of the signal.
    We have to do this because discretizing aroung each dimension independtly would lead again to
    combinatorial explosion. 
    """
    if signal.shape[1] == 1:
        m = len(signal)
        states = np.zeros((m + 1, n_states))

        # Compute the inverval around the points
        max_signal = np.max(signal)
        min_signal = np.min(signal)
        interval = np.abs(max_signal - min_signal)
        delta = interval * pct
        if local:
            for i in range(m):
                start = signal[i] - delta / 2
                end = signal[i] + delta / 2
                states[i] = np.linspace(start[0], end[0], n_states, True)
            states[-1] = states[-2]
        else:
            for i in range(m):
                states[i] = np.linspace(min_signal, max_signal, n_states, True)
            states[-1] = states[-2]
        np.expand_dims(states, 2) # Ensures dimension as (n_samples+1, n_states, n_dims)
    else:
        each_side = (n_states - 1) // 2            
        try:
            signal_length, signal_dims = signal.shape
        except:
            signal_length, signal_dims = signal.shape[0], 1
            signal = signal.reshape(signal_length, signal_dims)
        states_shape = (signal_length + 1, n_states, signal_dims)
        states = np.zeros(shape=states_shape)
        for i in range(each_side, signal_length - each_side):
            states[i] = signal[i - each_side : i + each_side + 1]
        for i in range(0, each_side):
            states[i] = signal[i:n_states+i]
            states[signal_length - each_side + i] = signal[-n_states:]
        states[-1] = signal[-n_states:]

    return states

def state_generator_v2(signal:np.array, n_states:int=5, local:bool=True):
    try:
        signal_length, signal_dims = signal.shape
    except:
        signal_length, signal_dims = signal.shape[0], 1
    signal = signal.reshape(signal_length, signal_dims)
    states_shape = (signal_length, n_states, signal_dims)
    states = np.zeros(shape=states_shape)
    #states[-1] = signal[-1]
    varlist = sd_hall_diff(signal,var=False)
    for dim in range(signal_dims):
        noise = np.random.normal(0, varlist[dim], (signal_length,n_states))
        states[:,:,dim] = signal[:,dim,None] + noise
    states =  np.concat((states, states[-1,:,:][None]))
    return states
=======
>>>>>>> 7549d9f9
<|MERGE_RESOLUTION|>--- conflicted
+++ resolved
@@ -582,81 +582,3 @@
     return speeds
 
 
-<<<<<<< HEAD
-def state_generator(signal, n_states=5, pct=0.05, local=True):
-    """
-    Generates a grid of states around the observations.
-
-    Parameters:
-    signal (np.array) : Array of observations
-    n_states (int) : Number of states to fit.
-    pct (float) : Percentage of the value range to be taken to form the states-grid.
-
-    Returns:
-    states (np.NDarray) : (n_obs+1, n_states)-shaped array with the states for each observation.
-    
-    If the signal is 1-Dimensional, create points around each observation based on the amplitud
-    of the observations. 
-    "Local" hyperparam makes the states around the observed points.
-    
-    If the signal d-Dimensional, the states are taken to be each_side/2 points before and each_side/2 ahead
-    of each observation. For the first/last few points, where this is not possible because you run out of signal,
-    simply repeat the first (or last) n_states points of the signal.
-    We have to do this because discretizing aroung each dimension independtly would lead again to
-    combinatorial explosion. 
-    """
-    if signal.shape[1] == 1:
-        m = len(signal)
-        states = np.zeros((m + 1, n_states))
-
-        # Compute the inverval around the points
-        max_signal = np.max(signal)
-        min_signal = np.min(signal)
-        interval = np.abs(max_signal - min_signal)
-        delta = interval * pct
-        if local:
-            for i in range(m):
-                start = signal[i] - delta / 2
-                end = signal[i] + delta / 2
-                states[i] = np.linspace(start[0], end[0], n_states, True)
-            states[-1] = states[-2]
-        else:
-            for i in range(m):
-                states[i] = np.linspace(min_signal, max_signal, n_states, True)
-            states[-1] = states[-2]
-        np.expand_dims(states, 2) # Ensures dimension as (n_samples+1, n_states, n_dims)
-    else:
-        each_side = (n_states - 1) // 2            
-        try:
-            signal_length, signal_dims = signal.shape
-        except:
-            signal_length, signal_dims = signal.shape[0], 1
-            signal = signal.reshape(signal_length, signal_dims)
-        states_shape = (signal_length + 1, n_states, signal_dims)
-        states = np.zeros(shape=states_shape)
-        for i in range(each_side, signal_length - each_side):
-            states[i] = signal[i - each_side : i + each_side + 1]
-        for i in range(0, each_side):
-            states[i] = signal[i:n_states+i]
-            states[signal_length - each_side + i] = signal[-n_states:]
-        states[-1] = signal[-n_states:]
-
-    return states
-
-def state_generator_v2(signal:np.array, n_states:int=5, local:bool=True):
-    try:
-        signal_length, signal_dims = signal.shape
-    except:
-        signal_length, signal_dims = signal.shape[0], 1
-    signal = signal.reshape(signal_length, signal_dims)
-    states_shape = (signal_length, n_states, signal_dims)
-    states = np.zeros(shape=states_shape)
-    #states[-1] = signal[-1]
-    varlist = sd_hall_diff(signal,var=False)
-    for dim in range(signal_dims):
-        noise = np.random.normal(0, varlist[dim], (signal_length,n_states))
-        states[:,:,dim] = signal[:,dim,None] + noise
-    states =  np.concat((states, states[-1,:,:][None]))
-    return states
-=======
->>>>>>> 7549d9f9
